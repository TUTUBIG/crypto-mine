package parser

import (
	"context"
	"crypto-mine/storage"
	"encoding/json"
	"errors"
	"fmt"
	"log"
	"log/slog"
	"math"
	"math/big"
	"strconv"
	"strings"
	"sync"
	"time"

	"github.com/ethereum/go-ethereum"
	"github.com/ethereum/go-ethereum/accounts/abi"
	"github.com/ethereum/go-ethereum/common"
	"github.com/ethereum/go-ethereum/core/types"
	"github.com/ethereum/go-ethereum/ethclient"
)

const (
	// MinVolumeUSD is the minimum trading volume required before storing token to DB
	// Set to $1000 as per design specification
	MinVolumeUSD = 1000.0

	// PricePrecision is the precision for price calculations (4 decimal places)
	PricePrecision = 1e4

	// VolumeUSDPrecision is the precision for volume USD calculations (1 decimal place)
	VolumeUSDPrecision = 10.0
)

type EvmEngine struct {
	filter ethereum.FilterQuery
	chains []*EVMChain
	ctx    context.Context
	cancel context.CancelFunc
}

func NewEVMEngine() *EvmEngine {
	ctx, cancel := context.WithCancel(context.Background())
	// For live WebSocket subscriptions, don't specify BlockHash, FromBlock, or ToBlock
	// This creates a subscription for new blocks only
	// Include both swap events and ERC20 Transfer events
	transferTopic := GetTransferTopic()
	filter := ethereum.FilterQuery{
		Addresses: []common.Address{}, // Empty slice instead of nil
		Topics: [][]common.Hash{
			{
				common.HexToHash(swapV3Topic1),
<<<<<<< HEAD
				transferTopic, // Add ERC20 Transfer event topic
				//common.HexToHash(swapV3Topic2),
=======
				common.HexToHash(swapV3Topic2),
>>>>>>> bd724626
			},
		},
	}
	return &EvmEngine{
		filter: filter,
		chains: make([]*EVMChain, 0),
		ctx:    ctx,
		cancel: cancel,
	}
}

func (ee *EvmEngine) RegisterChain(chain *EVMChain) *EvmEngine {
	ee.chains = append(ee.chains, chain)
	return ee
}

func (ee *EvmEngine) Start() error {
	for _, chain := range ee.chains {
		if err := chain.StartPumpLogs(ee.filter); err != nil {
			return fmt.Errorf("failed to start pump logs for chain %s: %w", chain.chainId, err)
		}
		chain.StartAssemblyLine()
	}
	return nil
}

func (ee *EvmEngine) Stop() {
	ee.cancel() // Cancel context first
	for _, chain := range ee.chains {
		chain.Stop()
	}
}

type EVMChain struct {
	chainId                  string
	ctx                      context.Context
	cancel                   context.CancelFunc
	shutdown                 chan struct{}
	endpoint                 string
	ethClient                *ethclient.Client
	subscriber               ethereum.Subscription
	logs                     chan types.Log
	trades                   chan *TradeInfo
	poolInfo                 *storage.PoolInfo
	protocols                []DEXProtocol
	candleChart              *storage.CandleChart
	stableCoins              []common.Address
	nativeCoinWrapper        common.Address
	realtimeNativeTokenPrice float64
	tokens                   map[common.Address]*storage.TokenInfo
	kvStorage                storage.KVDriver
	lastProcessedBlock       uint64
	lastProcessedBlockMutex  sync.RWMutex
	pollInterval             time.Duration
	transferMonitor          *ERC20TransferMonitor
}

func NewEVMChain(pi *storage.PoolInfo, cc *storage.CandleChart, rpc string, kvStorage storage.KVDriver, pollInterval time.Duration) (*EVMChain, error) {
	ctx, cancel := context.WithCancel(context.Background())

	rpcClient, err := ethclient.Dial(rpc)
	if err != nil {
		cancel()
		return nil, fmt.Errorf("failed to connect to RPC endpoint: %w", err)
	}

	chainId, err := rpcClient.ChainID(ctx)
	if err != nil {
		cancel()
		rpcClient.Close()
		return nil, fmt.Errorf("failed to get chain ID: %w", err)
	}

	chain := &EVMChain{
		chainId:      chainId.String(),
		ctx:          ctx,
		cancel:       cancel,
		poolInfo:     pi,
		candleChart:  cc,
		endpoint:     rpc,
		logs:         make(chan types.Log, 10000), // Increased buffer size
		trades:       make(chan *TradeInfo, 10000),
		shutdown:     make(chan struct{}),
		ethClient:    rpcClient,
		kvStorage:    kvStorage,
		pollInterval: pollInterval,
	}

	// Initialize ERC20 transfer monitor
	transferMonitor, err := NewERC20TransferMonitor(chain.chainId, rpcClient, kvStorage)
	if err != nil {
		cancel()
		rpcClient.Close()
		return nil, fmt.Errorf("failed to create ERC20 transfer monitor: %w", err)
	}
	chain.transferMonitor = transferMonitor
	transferMonitor.Start()

	// Load last processed block number from KV store
	if err := chain.loadLastProcessedBlock(); err != nil {
		slog.Warn("Failed to load last processed block from KV store, starting from latest", "chain_id", chain.chainId, "error", err)
	}

	return chain, nil
}

func (e *EVMChain) PrintBuffer() {
	slog.Info("EVM chain", "chainId", e.chainId, "buffer", len(e.logs), "trades", len(e.trades))
}

func (e *EVMChain) ChainID() string {
	return e.chainId
}

// GetTransferHistory retrieves transfer history for a specific token
func (e *EVMChain) GetTransferHistory(tokenAddress string, limit int) ([]*TransferHistory, error) {
	if e.transferMonitor == nil {
		return nil, fmt.Errorf("transfer monitor not initialized")
	}
	return e.transferMonitor.GetTransferHistory(tokenAddress, limit)
}

func (e *EVMChain) RegisterStableCoin(nativeWrapper common.Address, nativePrice string, stableCoins []common.Address) *EVMChain {
	e.stableCoins = append(e.stableCoins, stableCoins...)
	e.nativeCoinWrapper = nativeWrapper
	if nativePrice != "" {
		np, err := strconv.ParseFloat(nativePrice, 64)
		if err != nil {
			panic(err)
		}
		e.realtimeNativeTokenPrice = np
	}
	return e
}

func (e *EVMChain) RegisterProtocol(protocol DEXProtocol) *EVMChain {
	e.protocols = append(e.protocols, protocol)
	return e
}

// loadLastProcessedBlock loads the last processed block number from KV store
func (e *EVMChain) loadLastProcessedBlock() error {
	if e.kvStorage == nil {
		return fmt.Errorf("KV storage not initialized")
	}

	key := fmt.Sprintf("last_block_%s", e.chainId)
	data, err := e.kvStorage.Load(key)
	if err != nil {
		if errors.Is(err, storage.NotfoundError) {
			// Key not found, start from 0
			e.lastProcessedBlockMutex.Lock()
			e.lastProcessedBlock = 0
			e.lastProcessedBlockMutex.Unlock()
			slog.Info("No previous block number found in KV store, starting from 0", "chain_id", e.chainId)
			return nil
		}
		return fmt.Errorf("failed to load last processed block: %w", err)
	}

	blockNum, err := strconv.ParseUint(string(data), 0, 64)
	if err != nil {
		return fmt.Errorf("failed to parse block number: %w", err)
	}

	e.lastProcessedBlockMutex.Lock()
	e.lastProcessedBlock = blockNum
	e.lastProcessedBlockMutex.Unlock()

	slog.Info("Loaded last processed block from KV store", "chain_id", e.chainId, "block_number", blockNum)
	return nil
}

// saveLastProcessedBlock saves the last processed block number to KV store
func (e *EVMChain) saveLastProcessedBlock() error {
	if e.kvStorage == nil {
		return fmt.Errorf("KV storage not initialized")
	}

	e.lastProcessedBlockMutex.RLock()
	blockNum := e.lastProcessedBlock
	e.lastProcessedBlockMutex.RUnlock()

	key := fmt.Sprintf("last_block_%s", e.chainId)
	if err := e.kvStorage.Store(key, []byte(fmt.Sprintf("%d", blockNum))); err != nil {
		return fmt.Errorf("failed to save last processed block: %w", err)
	}

	slog.Debug("Saved last processed block to KV store", "chain_id", e.chainId, "block_number", blockNum)
	return nil
}

// getLastProcessedBlock returns the last processed block number
func (e *EVMChain) getLastProcessedBlock() uint64 {
	e.lastProcessedBlockMutex.RLock()
	defer e.lastProcessedBlockMutex.RUnlock()
	return e.lastProcessedBlock
}

// setLastProcessedBlock sets the last processed block number
func (e *EVMChain) setLastProcessedBlock(blockNum uint64) {
	e.lastProcessedBlockMutex.Lock()
	defer e.lastProcessedBlockMutex.Unlock()
	e.lastProcessedBlock = blockNum
}

func (e *EVMChain) StartPumpLogs(filter ethereum.FilterQuery) error {
	slog.Info("start monitoring pump logs with long polling", "chain id", e.chainId, "topics", filter.Topics)

	// Start long polling goroutine
	go e.pollLogs(filter)

	return nil
}

// pollLogs performs long polling to fetch logs
func (e *EVMChain) pollLogs(filter ethereum.FilterQuery) {
	pollInterval := e.pollInterval
	if pollInterval <= 0 {
		pollInterval = 1 * time.Second // Default to 1 second if not set
	}
	ticker := time.NewTicker(pollInterval)
	defer ticker.Stop()

	slog.Info("Starting long polling", "chain_id", e.chainId, "poll_interval", pollInterval)

	for {
		select {
		case <-e.ctx.Done():
			slog.Info("Polling stopped due to context cancellation", "chain_id", e.chainId)
			return
		case <-e.shutdown:
			slog.Info("Polling stopped due to shutdown", "chain_id", e.chainId)
			return
		case <-ticker.C:
			if err := e.fetchAndProcessLogs(filter); err != nil {
				slog.Error("Failed to fetch and process logs", "chain_id", e.chainId, "error", err)
			}
		}
	}
}

// fetchAndProcessLogs fetches logs from the blockchain and processes them
func (e *EVMChain) fetchAndProcessLogs(filter ethereum.FilterQuery) error {
	// Get latest block number
	latestBlock, err := e.ethClient.BlockNumber(e.ctx)
	if err != nil {
		return fmt.Errorf("failed to get latest block number: %w", err)
	}

	// Get last processed block
	lastProcessed := e.getLastProcessedBlock()

	// If last processed is 0, set it to latest (skip initial catch-up)
	if lastProcessed == 0 {
		e.setLastProcessedBlock(latestBlock)
		slog.Info("Initial block number set to latest", "chain_id", e.chainId, "block_number", latestBlock)
		return nil
	}

	// If latest is not bigger than last processed, no new blocks
	if latestBlock <= lastProcessed {
		return nil
	}

	// Limit block range to at most 10 blocks
	const maxBlockRange = 10
	blockRange := latestBlock - lastProcessed
	if blockRange > maxBlockRange {
		blockRange = maxBlockRange
	}

	// Calculate the actual toBlock (limited to maxBlockRange)
	actualToBlock := lastProcessed + blockRange

	// Fetch logs in the range [lastProcessed+1, actualToBlock]
	fromBlock := big.NewInt(int64(lastProcessed + 1))
	toBlock := big.NewInt(int64(actualToBlock))

	filterQuery := ethereum.FilterQuery{
		FromBlock: fromBlock,
		ToBlock:   toBlock,
		Addresses: filter.Addresses,
		Topics:    filter.Topics,
	}

	logs, err := e.ethClient.FilterLogs(e.ctx, filterQuery)
	if err != nil {
		return fmt.Errorf("failed to filter logs: %w", err)
	}

	slog.Debug("Fetched logs from blockchain", "chain_id", e.chainId, "from_block", fromBlock, "to_block", toBlock, "log_count", len(logs), "latest_block", latestBlock, "remaining_blocks", latestBlock-actualToBlock)

	// Process all logs - send them to the channel (in-memory)
	for i := range logs {
		select {
		case <-e.ctx.Done():
			return e.ctx.Err()
		case <-e.shutdown:
			return nil
		case e.logs <- logs[i]:
			// Log sent successfully to in-memory channel
		}
	}

	// Update last processed block after successfully handling all logs in memory (sent to channel)
	// Use actualToBlock instead of latestBlock to process in batches
	e.setLastProcessedBlock(actualToBlock)

	return nil
}

func (e *EVMChain) StartAssemblyLine() {
	// handle protocols and ERC20 transfers
	go func() {
		for {
			select {
			case <-e.shutdown:
				slog.Info("assembly lines shutting down", "network", e.chainId, "worker", "protocol")
				return
			case l := <-e.logs:
				// Check if it's an ERC20 Transfer event first
				if IsTransferEvent(&l) {
					if e.transferMonitor != nil {
						e.transferMonitor.ProcessLog(&l)
					}
					// Continue to check protocols as well (transfers can happen in swap transactions)
				}

				// Handle DEX protocol events
				for _, protocol := range e.protocols {
					if !protocol.HasTopic(l.Topics[0]) {
						continue
					} else {
						if err := e.handleProtocol(&l, protocol); err != nil {
							slog.Error("Failed to extract trade info", "err", err, "tx hash", l.TxHash.Hex())
						}
						break
					}
				}
			}
		}
	}()

	// handle market data
	go func() {
		for {
			select {
			case <-e.shutdown:
				slog.Info("assembly lines shutting down", "network", e.chainId, "worker", "trad info")
				return
			case trade := <-e.trades:
				if err := e.handleTradeInfo(trade); err != nil {
					slog.Error("Failed to extract trade info", "err", err, "trade info", trade)
				}
			}
		}
	}()

	// Periodic persistence to KV store (every 5 minutes)
	go func() {
		ticker := time.NewTicker(5 * time.Minute)
		defer ticker.Stop()

		for {
			select {
			case <-e.shutdown:
				slog.Info("Periodic persistence stopped", "network", e.chainId)
				return
			case <-ticker.C:
				if err := e.saveLastProcessedBlock(); err != nil {
					slog.Error("Failed to save last processed block periodically", "chain_id", e.chainId, "error", err)
				} else {
					slog.Debug("Periodically saved last processed block", "chain_id", e.chainId)
				}
			}
		}
	}()
}

func (e *EVMChain) handleProtocol(log *types.Log, protocol DEXProtocol) error {
	tradeInfo, err := protocol.ExtractTradeInfo(log)
	if err != nil {
		return err
	}

	// Store log reference in tradeInfo for later use
	// We'll need to check addresses from the transaction
	// For now, we'll check in handleTradeInfo where we have more context
	e.trades <- tradeInfo
	return nil
}

func TransferTokenAmount(amount0, amount1 *big.Int, token0Decimals, token1Decimals uint8) (float64, float64, error) {
	// Validate inputs
	if amount0 == nil || amount1 == nil {
		return 0, 0, fmt.Errorf("amounts cannot be nil")
	}
	if amount0.Cmp(big.NewInt(0)) <= 0 {
		return 0, 0, fmt.Errorf("amount0 must be positive")
	}
	if amount1.Cmp(big.NewInt(0)) <= 0 {
		return 0, 0, fmt.Errorf("amount1 must be positive")
	}
	// uint8 is always >= 0, no need to check for negative
	if token0Decimals > 77 || token1Decimals > 77 {
		return 0, 0, fmt.Errorf("decimals too large (max 77)")
	}

	amount0Float := new(big.Float).SetInt(amount0)
	amount1Float := new(big.Float).SetInt(amount1)

	// Adjust for decimals
	token0Decimals10 := new(big.Float).SetFloat64(math.Pow10(int(token0Decimals)))
	token1Decimals10 := new(big.Float).SetFloat64(math.Pow10(int(token1Decimals)))

	amount0Adjusted, _ := new(big.Float).Quo(amount0Float, token0Decimals10).Float64()
	amount1Adjusted, _ := new(big.Float).Quo(amount1Float, token1Decimals10).Float64()

	return amount0Adjusted, amount1Adjusted, nil

	//scale := math.Pow10(8)
	//return math.Round(amountInAdjusted*scale) / scale, math.Round(amountOutAdjusted*scale) / scale, nil
}

func (e *EVMChain) handleTradeInfo(trade *TradeInfo) error {
	protocolName := trade.Protocol.GetProtocolName()
	poolInfo := e.poolInfo.FindPool(e.chainId, protocolName, trade.PoolAddress.Hex())
	if poolInfo == nil {
		// get pair info through pool address
		pi, err := trade.Protocol.GetPoolInfo(e.ethClient, trade.PoolAddress)
		if err != nil {
			return err
		}
		poolInfo = &storage.PairInfo{
			ChainId:        e.chainId,
			Protocol:       protocolName,
			PoolAddress:    trade.PoolAddress.Hex(),
			PoolName:       pi.PoolName,
			Token0Address:  pi.Token0Address,
			Token0Symbol:   pi.Token0Symbol,
			Token0Decimals: pi.Token0Decimals,
			Token1Address:  pi.Token1Address,
			Token1Symbol:   pi.Token1Symbol,
			Token1Decimals: pi.Token1Decimals,
		}

		// check if it is a standard tokens pair
		if !e.standardTokenHelper([2]common.Address{common.HexToAddress(poolInfo.Token0Address), common.HexToAddress(poolInfo.Token1Address)}) {
			slog.Debug("Skip pool", "pool name", poolInfo.PoolName)
			poolInfo.Skip = true
		}

		e.poolInfo.AddPool(poolInfo)
	}

	if poolInfo.Skip {
		return nil
	}

	// Calculate price with decimals
	amount0, amount1, err := TransferTokenAmount(trade.Amount0, trade.Amount1, poolInfo.Token0Decimals, poolInfo.Token1Decimals)
	if err != nil {
		return err
	}

	if amount0 == 0 || amount1 == 0 {
		return fmt.Errorf("invalid trade amount  %s - %s", trade.Amount0, trade.Amount1)
	}

	// Calculate token price based on stable coins or native wrapper
	priceResult := e.calculateTokenPrice(poolInfo, amount0, amount1)
	if priceResult == nil {
		// Skip this trade - not a valid pair
		return nil
	}

	tokenAddress := priceResult.tokenAddress
	tokenPrice := truncAmount(priceResult.tokenPrice)
	tokenAmount := priceResult.tokenAmount
	usd := priceResult.usd

	// treat native wrapper token as a normal one
	if common.HexToAddress(tokenAddress).Cmp(e.nativeCoinWrapper) == 0 {
		e.realtimeNativeTokenPrice = tokenPrice
	}

	// Check if token exists in pool info and store transfer history
	// Use the existing tokens map instead of bloom filter
	if e.poolInfo != nil {
		token := e.poolInfo.FindToken(e.chainId, tokenAddress)
		if token != nil {
			// Token exists in the map, store transfer history
			e.storeTransferHistory(tokenAddress, poolInfo, trade, usd, tokenAmount, tokenPrice)
		}
	}

	return e.candleChart.AddCandle(e.chainId, tokenAddress, trade.TradeTime, usd, tokenAmount, tokenPrice)
}

// storeTransferHistory stores transfer history to KV
func (e *EVMChain) storeTransferHistory(
	tokenAddress string,
	poolInfo *storage.PairInfo,
	trade *TradeInfo,
	usd, tokenAmount, tokenPrice float64,
) {
	// Create transfer history entry
	transferHistory := map[string]interface{}{
		"chain_id":      e.chainId,
		"token_address": tokenAddress,
		"token_symbol":  poolInfo.Token0Symbol, // This might need adjustment
		"pool_address":  poolInfo.PoolAddress,
		"amount_usd":    usd,
		"token_amount":  tokenAmount,
		"token_price":   tokenPrice,
		"timestamp":     trade.TradeTime.Unix(),
		"protocol":      poolInfo.Protocol,
	}

	// Get existing transfer history from KV
	kvKey := fmt.Sprintf("transfer-history-%s-%s", e.chainId, strings.ToLower(strings.TrimPrefix(tokenAddress, "0x")))

	existingData, err := e.kvStorage.Load(kvKey)
	var transfers []map[string]interface{}

	if err == nil && existingData != nil {
		// Parse existing data
		if err := json.Unmarshal(existingData, &transfers); err != nil {
			slog.Error("Failed to parse existing transfer history", "error", err, "key", kvKey)
			transfers = []map[string]interface{}{}
		}
	} else {
		transfers = []map[string]interface{}{}
	}

	// Append new transfer
	transfers = append(transfers, transferHistory)

	// Keep only last 1000 transfers to avoid KV size limits
	if len(transfers) > 1000 {
		transfers = transfers[len(transfers)-1000:]
	}

	// Store back to KV
	data, err := json.Marshal(transfers)
	if err != nil {
		slog.Error("Failed to marshal transfer history", "error", err)
		return
	}

	if err := e.kvStorage.Store(kvKey, data); err != nil {
		slog.Error("Failed to store transfer history", "error", err, "key", kvKey)
	}
}

func truncAmount(amount float64) float64 {
	return math.Max(float64(int64(amount*PricePrecision))/PricePrecision, 1/PricePrecision)
}

// truncVolumeUSD truncates volume USD to 1 decimal place
func truncVolumeUSD(volumeUSD float64) float64 {
	return math.Round(volumeUSD*VolumeUSDPrecision) / VolumeUSDPrecision
}

// priceCalculationResult holds the result of token price calculation
type priceCalculationResult struct {
	tokenAddress string
	tokenPrice   float64
	tokenAmount  float64
	usd          float64
}

// calculateTokenPrice determines token price based on stablecoins or native wrapper
// Returns nil if the trading pair is not supported (not paired with stablecoin or native wrapper)
func (e *EVMChain) calculateTokenPrice(poolInfo *storage.PairInfo, amount0, amount1 float64) *priceCalculationResult {
	// First, check if either token is a stablecoin
	for _, stableCoin := range e.stableCoins {
		if stableCoin.Cmp(common.HexToAddress(poolInfo.Token0Address)) == 0 {
			// Token0 is stablecoin, Token1 is the target token
			tokenPrice := handleStableCoin(e.poolInfo, e.chainId, poolInfo.Token1Symbol, poolInfo.Token1Address, amount0, amount1, poolInfo.Token1Decimals)
			if tokenPrice < 0 {
				return nil // Volume too low
			}
			return &priceCalculationResult{
				tokenAddress: poolInfo.Token1Address,
				tokenPrice:   tokenPrice,
				tokenAmount:  amount1,
				usd:          amount0,
			}
		}

		if stableCoin.Cmp(common.HexToAddress(poolInfo.Token1Address)) == 0 {
			// Token1 is stablecoin, Token0 is the target token
			tokenPrice := handleStableCoin(e.poolInfo, e.chainId, poolInfo.Token0Symbol, poolInfo.Token0Address, amount1, amount0, poolInfo.Token0Decimals)
			if tokenPrice < 0 {
				return nil // Volume too low
			}
			return &priceCalculationResult{
				tokenAddress: poolInfo.Token0Address,
				tokenPrice:   tokenPrice,
				tokenAmount:  amount0,
				usd:          amount1,
			}
		}
	}

	// No stablecoin found, check if paired with native wrapper token
	if e.realtimeNativeTokenPrice == 0 {
		slog.Debug("Skip trade - native token price not available",
			"token0", poolInfo.Token0Symbol, "token1", poolInfo.Token1Symbol)
		return nil
	}

	if common.HexToAddress(poolInfo.Token0Address).Cmp(e.nativeCoinWrapper) == 0 {
		// Token0 is native wrapper, Token1 is the target token
		return &priceCalculationResult{
			tokenAddress: poolInfo.Token1Address,
			tokenPrice:   amount0 / amount1 * e.realtimeNativeTokenPrice,
			tokenAmount:  amount1,
			usd:          amount0 * e.realtimeNativeTokenPrice,
		}
	}

	if common.HexToAddress(poolInfo.Token1Address).Cmp(e.nativeCoinWrapper) == 0 {
		// Token1 is native wrapper, Token0 is the target token
		return &priceCalculationResult{
			tokenAddress: poolInfo.Token0Address,
			tokenPrice:   amount1 / amount0 * e.realtimeNativeTokenPrice,
			tokenAmount:  amount0,
			usd:          amount1 * e.realtimeNativeTokenPrice,
		}
	}

	// Neither stablecoin nor native wrapper - skip this trade
	return nil
}

func handleStableCoin(pool *storage.PoolInfo, chainId, coinSymbol, coinAddress string, usdAmount, coinAmount float64, coinDecimals uint8) float64 {
	token := pool.FindToken(chainId, coinAddress)
	if token == nil {
		// New token - add to cache
		pool.AddToken(&storage.TokenInfo{
			ChainId:        chainId,
			TokenAddress:   coinAddress,
			DailyVolumeUSD: truncVolumeUSD(usdAmount),
			TokenName:      coinSymbol,
			TokenSymbol:    coinSymbol,
			Decimals:       coinDecimals,
		})
		// Volume too low, need to accumulate more
		return -1
	}

	if token.OnlyCache {
		// Token exists in cache only, accumulate volume
		token.DailyVolumeUSD = truncVolumeUSD(token.DailyVolumeUSD + usdAmount)
		if token.DailyVolumeUSD >= MinVolumeUSD {
			// Volume threshold reached - store to DB
			pool.StoreToken(token)
			token.OnlyCache = false
			slog.Info("Token volume threshold reached",
				"symbol", coinSymbol,
				"address", coinAddress,
				"volume", token.DailyVolumeUSD)
			return usdAmount / coinAmount
		}
		// Still accumulating
		return -1
	}

	// Token already in DB, return price
	return usdAmount / coinAmount
}

/*
	func fetchTokenInfo(c *ethclient.Client, tokenAddress common.Address) (name, symbol string, decimals uint8) {
		tokenABI, err := abi.JSON(strings.NewReader(erc20TokenABI))
		if err != nil {
			log.Printf("Failed to parse token ABI: %v", err)
			return
		}

		// Get token name
		data, err := tokenABI.Pack("name")
		if err != nil {
			log.Printf("Failed to pack name data: %v", err)
			return
		}

		msg := ethereum.CallMsg{
			To:   &tokenAddress,
			Data: data,
		}

		result, err := c.CallContract(context.Background(), msg, nil)
		if err != nil {
			log.Printf("Failed to call name method: %v", err)
			return
		}

		err = tokenABI.UnpackIntoInterface(&name, "name", result)
		if err != nil {
			log.Printf("Failed to unpack name result: %v", err)
			return
		}

		// Get token symbol
		data, err = tokenABI.Pack("symbol")
		if err != nil {
			log.Printf("Failed to pack symbol data: %v", err)
			return
		}

		msg.Data = data
		result, err = c.CallContract(context.Background(), msg, nil)
		if err != nil {
			log.Printf("Failed to call symbol method: %v", err)
			return
		}

		err = tokenABI.UnpackIntoInterface(&symbol, "symbol", result)
		if err != nil {
			log.Printf("Failed to unpack symbol result: %v", err)
			return
		}

		// Get token decimals
		data, err = tokenABI.Pack("decimals")
		if err != nil {
			log.Printf("Failed to pack decimals data: %v", err)
			return
		}

		msg.Data = data
		result, err = c.CallContract(context.Background(), msg, nil)
		if err != nil {
			log.Printf("Failed to call decimals method: %v", err)
			return
		}

		err = tokenABI.UnpackIntoInterface(&decimals, "decimals", result)
		if err != nil {
			log.Printf("Failed to unpack decimals result: %v", err)
			return
		}

		slog.Debug("Token info fetched", "address", tokenAddress, "name", name, "symbol", symbol, "decimals", decimals)
		return
	}
*/
func (e *EVMChain) standardTokenHelper(tokenPair [2]common.Address) bool {
	for _, t := range tokenPair {
		if e.nativeCoinWrapper.Cmp(t) == 0 {
			return true
		}
	}

	for _, t := range tokenPair {
		for _, s := range e.stableCoins {
			if t.Cmp(s) == 0 {
				return true
			}
		}
	}

	return false
}

func (e *EVMChain) Stop() {
	e.cancel() // Cancel context
	if e.subscriber != nil {
		e.subscriber.Unsubscribe()
	}

	// Stop transfer monitor
	if e.transferMonitor != nil {
		e.transferMonitor.Stop()
	}

	close(e.shutdown)

	// Save last processed block to KV store on graceful shutdown
	if err := e.saveLastProcessedBlock(); err != nil {
		slog.Error("Failed to save last processed block on shutdown", "chain_id", e.chainId, "error", err)
	} else {
		slog.Info("Saved last processed block on graceful shutdown", "chain_id", e.chainId)
	}

	// Close clients
	if e.ethClient != nil {
		e.ethClient.Close()
	}
}

type TradeInfo struct {
	Protocol    DEXProtocol
	PoolAddress *common.Address
	Amount0     *big.Int
	Amount1     *big.Int
	TradeTime   time.Time
}

type DEXProtocol interface {
	GetProtocolName() string
	HasTopic(common.Hash) bool
	ExtractTradeInfo(log *types.Log) (*TradeInfo, error)
	GetPoolInfo(client *ethclient.Client, poolAddress *common.Address) (*storage.PairInfo, error)
}

const (
	swapV3Topic1 = "0xc42079f94a6350d7e6235f29174924f928cc2ac818eb64fed8004e115fbcca67"
	swapV3Topic2 = "0x19b47279256b2a23a1665c810c8d55a1758940ee09377d4f8d26497a3577dc83"
)

const (
	swapV3PoolABI = `[{"inputs":[],"stateMutability":"nonpayable","type":"constructor"},{"anonymous":false,"inputs":[{"indexed":true,"internalType":"address","name":"owner","type":"address"},{"indexed":true,"internalType":"int24","name":"tickLower","type":"int24"},{"indexed":true,"internalType":"int24","name":"tickUpper","type":"int24"},{"indexed":false,"internalType":"uint128","name":"amount","type":"uint128"},{"indexed":false,"internalType":"uint256","name":"amount0","type":"uint256"},{"indexed":false,"internalType":"uint256","name":"amount1","type":"uint256"}],"name":"Burn","type":"event"},{"anonymous":false,"inputs":[{"indexed":true,"internalType":"address","name":"owner","type":"address"},{"indexed":false,"internalType":"address","name":"recipient","type":"address"},{"indexed":true,"internalType":"int24","name":"tickLower","type":"int24"},{"indexed":true,"internalType":"int24","name":"tickUpper","type":"int24"},{"indexed":false,"internalType":"uint128","name":"amount0","type":"uint128"},{"indexed":false,"internalType":"uint128","name":"amount1","type":"uint128"}],"name":"Collect","type":"event"},{"anonymous":false,"inputs":[{"indexed":true,"internalType":"address","name":"sender","type":"address"},{"indexed":true,"internalType":"address","name":"recipient","type":"address"},{"indexed":false,"internalType":"uint128","name":"amount0","type":"uint128"},{"indexed":false,"internalType":"uint128","name":"amount1","type":"uint128"}],"name":"CollectProtocol","type":"event"},{"anonymous":false,"inputs":[{"indexed":true,"internalType":"address","name":"sender","type":"address"},{"indexed":true,"internalType":"address","name":"recipient","type":"address"},{"indexed":false,"internalType":"uint256","name":"amount0","type":"uint256"},{"indexed":false,"internalType":"uint256","name":"amount1","type":"uint256"},{"indexed":false,"internalType":"uint256","name":"paid0","type":"uint256"},{"indexed":false,"internalType":"uint256","name":"paid1","type":"uint256"}],"name":"Flash","type":"event"},{"anonymous":false,"inputs":[{"indexed":false,"internalType":"uint16","name":"observationCardinalityNextOld","type":"uint16"},{"indexed":false,"internalType":"uint16","name":"observationCardinalityNextNew","type":"uint16"}],"name":"IncreaseObservationCardinalityNext","type":"event"},{"anonymous":false,"inputs":[{"indexed":false,"internalType":"uint160","name":"sqrtPriceX96","type":"uint160"},{"indexed":false,"internalType":"int24","name":"tick","type":"int24"}],"name":"Initialize","type":"event"},{"anonymous":false,"inputs":[{"indexed":false,"internalType":"address","name":"sender","type":"address"},{"indexed":true,"internalType":"address","name":"owner","type":"address"},{"indexed":true,"internalType":"int24","name":"tickLower","type":"int24"},{"indexed":true,"internalType":"int24","name":"tickUpper","type":"int24"},{"indexed":false,"internalType":"uint128","name":"amount","type":"uint128"},{"indexed":false,"internalType":"uint256","name":"amount0","type":"uint256"},{"indexed":false,"internalType":"uint256","name":"amount1","type":"uint256"}],"name":"Mint","type":"event"},{"anonymous":false,"inputs":[{"indexed":false,"internalType":"uint8","name":"feeProtocol0Old","type":"uint8"},{"indexed":false,"internalType":"uint8","name":"feeProtocol1Old","type":"uint8"},{"indexed":false,"internalType":"uint8","name":"feeProtocol0New","type":"uint8"},{"indexed":false,"internalType":"uint8","name":"feeProtocol1New","type":"uint8"}],"name":"SetFeeProtocol","type":"event"},{"anonymous":false,"inputs":[{"indexed":true,"internalType":"address","name":"sender","type":"address"},{"indexed":true,"internalType":"address","name":"recipient","type":"address"},{"indexed":false,"internalType":"int256","name":"amount0","type":"int256"},{"indexed":false,"internalType":"int256","name":"amount1","type":"int256"},{"indexed":false,"internalType":"uint160","name":"sqrtPriceX96","type":"uint160"},{"indexed":false,"internalType":"uint128","name":"liquidity","type":"uint128"},{"indexed":false,"internalType":"int24","name":"tick","type":"int24"}],"name":"Swap","type":"event"},{"inputs":[{"internalType":"int24","name":"tickLower","type":"int24"},{"internalType":"int24","name":"tickUpper","type":"int24"},{"internalType":"uint128","name":"amount","type":"uint128"}],"name":"burn","outputs":[{"internalType":"uint256","name":"amount0","type":"uint256"},{"internalType":"uint256","name":"amount1","type":"uint256"}],"stateMutability":"nonpayable","type":"function"},{"inputs":[{"internalType":"address","name":"recipient","type":"address"},{"internalType":"int24","name":"tickLower","type":"int24"},{"internalType":"int24","name":"tickUpper","type":"int24"},{"internalType":"uint128","name":"amount0Requested","type":"uint128"},{"internalType":"uint128","name":"amount1Requested","type":"uint128"}],"name":"collect","outputs":[{"internalType":"uint128","name":"amount0","type":"uint128"},{"internalType":"uint128","name":"amount1","type":"uint128"}],"stateMutability":"nonpayable","type":"function"},{"inputs":[{"internalType":"address","name":"recipient","type":"address"},{"internalType":"uint128","name":"amount0Requested","type":"uint128"},{"internalType":"uint128","name":"amount1Requested","type":"uint128"}],"name":"collectProtocol","outputs":[{"internalType":"uint128","name":"amount0","type":"uint128"},{"internalType":"uint128","name":"amount1","type":"uint128"}],"stateMutability":"nonpayable","type":"function"},{"inputs":[],"name":"factory","outputs":[{"internalType":"address","name":"","type":"address"}],"stateMutability":"view","type":"function"},{"inputs":[],"name":"fee","outputs":[{"internalType":"uint24","name":"","type":"uint24"}],"stateMutability":"view","type":"function"},{"inputs":[],"name":"feeGrowthGlobal0X128","outputs":[{"internalType":"uint256","name":"","type":"uint256"}],"stateMutability":"view","type":"function"},{"inputs":[],"name":"feeGrowthGlobal1X128","outputs":[{"internalType":"uint256","name":"","type":"uint256"}],"stateMutability":"view","type":"function"},{"inputs":[{"internalType":"address","name":"recipient","type":"address"},{"internalType":"uint256","name":"amount0","type":"uint256"},{"internalType":"uint256","name":"amount1","type":"uint256"},{"internalType":"bytes","name":"data","type":"bytes"}],"name":"flash","outputs":[],"stateMutability":"nonpayable","type":"function"},{"inputs":[{"internalType":"uint16","name":"observationCardinalityNext","type":"uint16"}],"name":"increaseObservationCardinalityNext","outputs":[],"stateMutability":"nonpayable","type":"function"},{"inputs":[{"internalType":"uint160","name":"sqrtPriceX96","type":"uint160"}],"name":"initialize","outputs":[],"stateMutability":"nonpayable","type":"function"},{"inputs":[],"name":"liquidity","outputs":[{"internalType":"uint128","name":"","type":"uint128"}],"stateMutability":"view","type":"function"},{"inputs":[],"name":"maxLiquidityPerTick","outputs":[{"internalType":"uint128","name":"","type":"uint128"}],"stateMutability":"view","type":"function"},{"inputs":[{"internalType":"address","name":"recipient","type":"address"},{"internalType":"int24","name":"tickLower","type":"int24"},{"internalType":"int24","name":"tickUpper","type":"int24"},{"internalType":"uint128","name":"amount","type":"uint128"},{"internalType":"bytes","name":"data","type":"bytes"}],"name":"mint","outputs":[{"internalType":"uint256","name":"amount0","type":"uint256"},{"internalType":"uint256","name":"amount1","type":"uint256"}],"stateMutability":"nonpayable","type":"function"},{"inputs":[{"internalType":"uint256","name":"","type":"uint256"}],"name":"observations","outputs":[{"internalType":"uint32","name":"blockTimestamp","type":"uint32"},{"internalType":"int56","name":"tickCumulative","type":"int56"},{"internalType":"uint160","name":"secondsPerLiquidityCumulativeX128","type":"uint160"},{"internalType":"bool","name":"initialized","type":"bool"}],"stateMutability":"view","type":"function"},{"inputs":[{"internalType":"uint32[]","name":"secondsAgos","type":"uint32[]"}],"name":"observe","outputs":[{"internalType":"int56[]","name":"tickCumulatives","type":"int56[]"},{"internalType":"uint160[]","name":"secondsPerLiquidityCumulativeX128s","type":"uint160[]"}],"stateMutability":"view","type":"function"},{"inputs":[{"internalType":"bytes32","name":"","type":"bytes32"}],"name":"positions","outputs":[{"internalType":"uint128","name":"liquidity","type":"uint128"},{"internalType":"uint256","name":"feeGrowthInside0LastX128","type":"uint256"},{"internalType":"uint256","name":"feeGrowthInside1LastX128","type":"uint256"},{"internalType":"uint128","name":"tokensOwed0","type":"uint128"},{"internalType":"uint128","name":"tokensOwed1","type":"uint128"}],"stateMutability":"view","type":"function"},{"inputs":[],"name":"protocolFees","outputs":[{"internalType":"uint128","name":"token0","type":"uint128"},{"internalType":"uint128","name":"token1","type":"uint128"}],"stateMutability":"view","type":"function"},{"inputs":[{"internalType":"uint8","name":"feeProtocol0","type":"uint8"},{"internalType":"uint8","name":"feeProtocol1","type":"uint8"}],"name":"setFeeProtocol","outputs":[],"stateMutability":"nonpayable","type":"function"},{"inputs":[],"name":"slot0","outputs":[{"internalType":"uint160","name":"sqrtPriceX96","type":"uint160"},{"internalType":"int24","name":"tick","type":"int24"},{"internalType":"uint16","name":"observationIndex","type":"uint16"},{"internalType":"uint16","name":"observationCardinality","type":"uint16"},{"internalType":"uint16","name":"observationCardinalityNext","type":"uint16"},{"internalType":"uint8","name":"feeProtocol","type":"uint8"},{"internalType":"bool","name":"unlocked","type":"bool"}],"stateMutability":"view","type":"function"},{"inputs":[{"internalType":"int24","name":"tickLower","type":"int24"},{"internalType":"int24","name":"tickUpper","type":"int24"}],"name":"snapshotCumulativesInside","outputs":[{"internalType":"int56","name":"tickCumulativeInside","type":"int56"},{"internalType":"uint160","name":"secondsPerLiquidityInsideX128","type":"uint160"},{"internalType":"uint32","name":"secondsInside","type":"uint32"}],"stateMutability":"view","type":"function"},{"inputs":[{"internalType":"address","name":"recipient","type":"address"},{"internalType":"bool","name":"zeroForOne","type":"bool"},{"internalType":"int256","name":"amountSpecified","type":"int256"},{"internalType":"uint160","name":"sqrtPriceLimitX96","type":"uint160"},{"internalType":"bytes","name":"data","type":"bytes"}],"name":"swap","outputs":[{"internalType":"int256","name":"amount0","type":"int256"},{"internalType":"int256","name":"amount1","type":"int256"}],"stateMutability":"nonpayable","type":"function"},{"inputs":[{"internalType":"int16","name":"","type":"int16"}],"name":"tickBitmap","outputs":[{"internalType":"uint256","name":"","type":"uint256"}],"stateMutability":"view","type":"function"},{"inputs":[],"name":"tickSpacing","outputs":[{"internalType":"int24","name":"","type":"int24"}],"stateMutability":"view","type":"function"},{"inputs":[],"name":"tickDistance","outputs":[{"internalType":"int24","name":"","type":"int24"}],"stateMutability":"view","type":"function"},{"inputs":[{"internalType":"int24","name":"","type":"int24"}],"name":"ticks","outputs":[{"internalType":"uint128","name":"liquidityGross","type":"uint128"},{"internalType":"int128","name":"liquidityNet","type":"int128"},{"internalType":"uint256","name":"feeGrowthOutside0X128","type":"uint256"},{"internalType":"uint256","name":"feeGrowthOutside1X128","type":"uint256"},{"internalType":"int56","name":"tickCumulativeOutside","type":"int56"},{"internalType":"uint160","name":"secondsPerLiquidityOutsideX128","type":"uint160"},{"internalType":"uint32","name":"secondsOutside","type":"uint32"},{"internalType":"bool","name":"initialized","type":"bool"}],"stateMutability":"view","type":"function"},{"inputs":[],"name":"token0","outputs":[{"internalType":"address","name":"","type":"address"}],"stateMutability":"view","type":"function"},{"inputs":[],"name":"token1","outputs":[{"internalType":"address","name":"","type":"address"}],"stateMutability":"view","type":"function"}]`

	erc20TokenABI = `[{"constant":true,"inputs":[],"name":"name","outputs":[{"name":"","type":"string"}],"type":"function"},{"constant":true,"inputs":[],"name":"symbol","outputs":[{"name":"","type":"string"}],"type":"function"},{"constant":true,"inputs":[],"name":"decimals","outputs":[{"name":"","type":"uint8"}],"type":"function"}]`
)

var erc20ABI *abi.ABI

func init() {
	a, err := abi.JSON(strings.NewReader(erc20TokenABI))
	if err != nil {
		log.Fatal(err)
	}
	erc20ABI = &a
}

type UniSwapV3 struct {
	swapTopic   []common.Hash
	swapPoolABI *abi.ABI
}

func NewUniSwapV3() *UniSwapV3 {
	a, err := abi.JSON(strings.NewReader(swapV3PoolABI))
	if err != nil {
		log.Fatal(err)
	}
	return &UniSwapV3{
		swapTopic: []common.Hash{
			common.HexToHash(swapV3Topic1),
			//	common.HexToHash(swapV3Topic2),
		},
		swapPoolABI: &a,
	}
}

func (u3 *UniSwapV3) GetProtocolName() string {
	return storage.UniV3
}

func (u3 *UniSwapV3) HasTopic(topic common.Hash) bool {
	for _, st := range u3.swapTopic {
		if topic.Cmp(st) == 0 {
			return true
		}
	}

	return false
}

func (u3 *UniSwapV3) GetPoolInfo(client *ethclient.Client, poolAddress *common.Address) (*storage.PairInfo, error) {
	ctx := context.Background()

	// Step 1: Get token addresses from pool
	token0Address, token1Address, err := u3.getPoolTokens(ctx, client, poolAddress)
	if err != nil {
		return nil, fmt.Errorf("failed to get pool tokens: %w", err)
	}

	// Step 2: Get token info for both tokens concurrently
	type tokenResult struct {
		symbol   string
		decimals uint8
		err      error
	}

	token0Chan := make(chan tokenResult, 1)
	token1Chan := make(chan tokenResult, 1)

	// Fetch token0 info
	go func() {
		symbol, decimals, err := u3.getTokenInfo(ctx, client, token0Address)
		token0Chan <- tokenResult{symbol: symbol, decimals: decimals, err: err}
	}()

	// Fetch token1 info
	go func() {
		symbol, decimals, err := u3.getTokenInfo(ctx, client, token1Address)
		token1Chan <- tokenResult{symbol: symbol, decimals: decimals, err: err}
	}()

	// Wait for both results
	token0Result := <-token0Chan
	token1Result := <-token1Chan

	if token0Result.err != nil {
		return nil, fmt.Errorf("failed to get token0 info: %w", token0Result.err)
	}
	if token1Result.err != nil {
		return nil, fmt.Errorf("failed to get token1 info: %w", token1Result.err)
	}

	return &storage.PairInfo{
		Protocol:       storage.UniV3,
		PoolAddress:    poolAddress.Hex(),
		PoolName:       fmt.Sprintf("%s-%s", token0Result.symbol, token1Result.symbol),
		Token0Address:  token0Address.Hex(),
		Token0Symbol:   token0Result.symbol,
		Token0Decimals: token0Result.decimals,
		Token1Address:  token1Address.Hex(),
		Token1Symbol:   token1Result.symbol,
		Token1Decimals: token1Result.decimals,
	}, nil
}

// getPoolTokens retrieves token0 and token1 addresses from a pool
func (u3 *UniSwapV3) getPoolTokens(ctx context.Context, client *ethclient.Client, poolAddress *common.Address) (common.Address, common.Address, error) {
	// Get token0
	data, err := u3.swapPoolABI.Pack("token0")
	if err != nil {
		return common.Address{}, common.Address{}, err
	}

	token0AddressBytes, err := client.CallContract(ctx, ethereum.CallMsg{
		To:   poolAddress,
		Data: data,
	}, nil)
	if err != nil {
		return common.Address{}, common.Address{}, err
	}

	var token0Address common.Address
	if err := u3.swapPoolABI.UnpackIntoInterface(&token0Address, "token0", token0AddressBytes); err != nil {
		return common.Address{}, common.Address{}, err
	}

	// Get token1
	data, err = u3.swapPoolABI.Pack("token1")
	if err != nil {
		return common.Address{}, common.Address{}, err
	}

	token1AddressBytes, err := client.CallContract(ctx, ethereum.CallMsg{
		To:   poolAddress,
		Data: data,
	}, nil)
	if err != nil {
		return common.Address{}, common.Address{}, err
	}

	var token1Address common.Address
	if err := u3.swapPoolABI.UnpackIntoInterface(&token1Address, "token1", token1AddressBytes); err != nil {
		return common.Address{}, common.Address{}, err
	}

	return token0Address, token1Address, nil
}

// getTokenInfo retrieves symbol and decimals for a token address
func (u3 *UniSwapV3) getTokenInfo(ctx context.Context, client *ethclient.Client, tokenAddress common.Address) (string, uint8, error) {
	// Get symbol
	symbolData, err := erc20ABI.Pack("symbol")
	if err != nil {
		return "", 0, err
	}

	symbolBytes, err := client.CallContract(ctx, ethereum.CallMsg{
		To:   &tokenAddress,
		Data: symbolData,
	}, nil)
	if err != nil {
		return "", 0, err
	}

	var symbol string
	if err := erc20ABI.UnpackIntoInterface(&symbol, "symbol", symbolBytes); err != nil {
		// Fallback for non-standard tokens
		symbol = string(symbolBytes)
	}

	// Get decimals
	decimalsData, err := erc20ABI.Pack("decimals")
	if err != nil {
		return "", 0, err
	}

	decimalsBytes, err := client.CallContract(ctx, ethereum.CallMsg{
		To:   &tokenAddress,
		Data: decimalsData,
	}, nil)
	if err != nil {
		return "", 0, err
	}

	var decimals uint8
	if err := erc20ABI.UnpackIntoInterface(&decimals, "decimals", decimalsBytes); err != nil {
		return "", 0, err
	}

	return symbol, decimals, nil
}

func (u3 *UniSwapV3) ExtractTradeInfo(log *types.Log) (*TradeInfo, error) {
	if len(log.Topics) != 3 {
		return nil, fmt.Errorf("invalid swap topic length %d", len(log.Topics))
	}

	var hit bool
	for _, topic := range u3.swapTopic {
		if log.Topics[0].Cmp(topic) == 0 {
			hit = true
		}
	}
	if !hit {
		return nil, fmt.Errorf("unknown swap topic %s", log.Topics[0])
	}

	swapInfo, err := u3.swapPoolABI.Unpack("Swap", log.Data)
	if err != nil {
		return nil, err
	}

	// In UniSwap V3, amount0 and amount1 can be positive or negative
	// One will be positive (tokens received) and one negative (tokens given)
	var amount0, amount1 *big.Int
	var ok bool

	if amount0, ok = swapInfo[0].(*big.Int); !ok {
		return nil, fmt.Errorf("invalid amount0 type in swap data")
	}
	if amount1, ok = swapInfo[1].(*big.Int); !ok {
		return nil, fmt.Errorf("invalid amount1 type in swap data")
	}

	if amount0 == nil || amount1 == nil {
		return nil, fmt.Errorf("failed to extract valid swap amounts from log %s", log.TxHash.Hex())
	}

	return &TradeInfo{
		Protocol:    u3,
		TradeTime:   time.Unix(int64(log.BlockTimestamp), 0),
		PoolAddress: &log.Address,
		Amount0:     amount0.Abs(amount0),
		Amount1:     amount1.Abs(amount1),
	}, nil
}<|MERGE_RESOLUTION|>--- conflicted
+++ resolved
@@ -52,12 +52,9 @@
 		Topics: [][]common.Hash{
 			{
 				common.HexToHash(swapV3Topic1),
-<<<<<<< HEAD
 				transferTopic, // Add ERC20 Transfer event topic
 				//common.HexToHash(swapV3Topic2),
-=======
 				common.HexToHash(swapV3Topic2),
->>>>>>> bd724626
 			},
 		},
 	}
